--- conflicted
+++ resolved
@@ -2,35 +2,6 @@
 
 ## About
 
-<<<<<<< HEAD
-Built off [Git LFS](https://git-lfs.com/) and [DRS](https://ga4gh.github.io/data-repository-service-schemas/), Git DRS allows you to easily manage data files in a standardized way. With Git DRS, data files that are traditionally too large to store in Git can be tracked along with your code in a single Git repo! We provide standardized access to DRS servers for data platforms like gen3 and AnVIL. And the best part: you can still use the same Git commands you know (and possibly love)! Using just a few extra command line tools, Git DRS helps consolidate your data and code into a single Git workflow.
-
-## Basics
-
-Git DRS functions within Git, so you will only need a few extra commands other than the usual Git commands to manage your files.
-
-Here are some example commands used in pushing a file, detailing the ways in which Git DRS plugs into the Git workflow:
-
-- `git drs init`: Git DRS initializes your repo and server locally
-- `git lfs track <file-wildcard>`: Git LFS lets you decide which files should be tracked and stored external to the Git repo.
-- `git add <file>`: during each add, Git LFS processes your data file and checks in a pointer to git.
-- `git commit`: before each commit, Git DRS creates a DRS object that stores details about your file.
-- `git push`: before each push, Git DRS updates the DRS server and transfers each committed file to the configured object storage.
-
-
-## Getting Started
-
-Currently, we support a couple types of entrypoints to DRS servers:
-1. gen3 server on your local machine
-2. AnVIL server on a Jupyter environment within Terra
-3. AnVIL server on your local machine outside of Terra
-
-Use the setup instructions that match the one you want to get started with.
-
-### Setup
-
-#### Gen3 Setup (General)
-=======
 Built off [Git LFS](https://git-lfs.com/) and [DRS](https://ga4gh.github.io/data-repository-service-schemas/), Git DRS allows you to easily manage data files in a standardized way. With Git DRS, data files that are traditionally too large to store in Git can be tracked along with your code in a single Git repo! We provide standardized access to DRS servers for data platforms like gen3 and AnVIL. And the best part: you can still use the same Git commands you know (and possibly love). Using just a few extra command line tools, Git DRS helps consolidate your data and code into a single Git workflow.
 
 ## Basics
@@ -66,7 +37,6 @@
 Find the setup instructions below that match your use case.
 
 #### Local User, Gen3 Server Setup
->>>>>>> e10f8cd0
 
 1. Download [Git LFS](https://git-lfs.com/) (`brew install git-lfs` for Mac users)
 2. Configure LFS on your machine
@@ -78,26 +48,6 @@
    2. Click your email in the top right to go to your profile
    3. Click Create API Key -> Download JSON
    4. Make note of the path that it downloaded to
-<<<<<<< HEAD
-4. Download Git DRS (Mac example)
-   1. Download the Git DRS tar file from the [Releases page](https://github.com/calypr/git-drs/releases)
-   2. cd to the directory where you downloaded the file
-   3. Run `tar -xvf git-drs-linux-amd64-0.1.4.tar.gz`
-   4. Move the file to a common directory: `mv git-drs /usr/local/bin/`
-   5. Make sure the binary is accessible: run `git-drs`
-5. Clone an existing Git DRS repo. If you don't have one set up, set one up using GitHub
-    ```
-    cd ..
-
-    # clone test repo
-    git clone <repo-clone-url>.git
-    cd <name-of-repo>
-    ```
-6. Contact your data coordinator to receive the details for your gen3 project, specifically the server url, project ID, and bucket name.
-7. Configure general acccess to your data commons. Combined with the credentials path and a profile name of your choice,
-    ```
-    git drs init --profile <data_commons_name> --url https://datacommons.com/ --cred /path/to/downloaded/credentials.json --project <program-project> --bucket <bucket_name>
-=======
 4. Identify the release of Git DRS that you want from the [Releases page](https://github.com/calypr/git-drs/releases)
 5. Install Git DRS using a version from [GitHub Releases](https://github.com/calypr/git-drs/releases). For example, to install version 0.2.2
     ```bash
@@ -142,7 +92,6 @@
     ```bash
     export GIT_DRS_VERSION=0.2.2
     /bin/bash -c "$(curl -fsSL https://raw.githubusercontent.com/calypr/git-drs/refs/heads/fix/install-error-macos/install.sh)" -- $GIT_DRS_VERSION
->>>>>>> e10f8cd0
     ```
 3. Using the path from the outputted, update your `PATH` variable. For instance, if using bash with Git DRS stored at `$HOME/.local/bin`:
     1. Load up the bash file: `vi ~/.bash_profile`
@@ -187,71 +136,6 @@
 # list accessible files (- means not localized, * means localized)
 git lfs ls-files
 
-<<<<<<< HEAD
-
-#### AnVIL Setup: Jupyter Environment
-
-To get set up in a Jupyter Environment on Terra,
-
-1. Launch your Jupyter Environment.
-2. Upload your Data Explorer manifest to the workspace. Note that all files need sha256 hashes to be uploaded to a git repo
-3. Open the terminal session
-4. Follow the command line steps below...
-```bash
-# setup git drs binary
-wget https://github.com/calypr/git-drs/releases/download/0.2.0-alpha/git-drs-linux-amd64-0.2.0-alpha.tar.gz
-tar -xvf git-drs-linux-amd64-0.2.0-alpha.tar.gz
-export PATH="$PATH:$(pwd)"
-
-# setup drs downloader
-wget https://github.com/anvilproject/drs_downloader/releases/download/0.1.6-rc.4/drs_downloader
-chmod 755 drs_downloader
-
-# confirm binaries are accessible
-git-drs --help
-drs_downloader --help
-
-# clone and pull files using example repo
-git clone https://github.com/quinnwai/super-cool-anvil-analysis.git
-cd super-cool-anvil-analysis/
-vi .drs/config  # edit the terraProject in the .drsconfig to your Google project ID
-git drs init --anvil --terraProject $GOOGLE_PROJECT
-
-# localize the manifest, for example anvil-manifest.tsv
-gsutil cp $WORKSPACE_BUCKET/anvil-manifest.tsv .
-git drs create-cache anvil-manifest.tsv
-
-# list accessible files (- means not localized, * means localized)
-git lfs ls-files
-
-# pull files
-git lfs pull -I data_tables_sequencing_dataset.tsv
-```
-
-#### AnVIL Setup (General)
-
-1. Download [Git LFS](https://git-lfs.com/) (`brew install git-lfs` for Mac users)
-2. Configure LFS on your machine
-    ```
-    git lfs install --skip-smudge
-    ```
-3. Download Git DRS (Mac example)
-   1. Download the Git DRS tar file from the [Releases page](https://github.com/calypr/git-drs/releases)
-   2. cd to the directory where you downloaded the file
-   3. Run `tar -xvf git-drs-linux-amd64-0.1.4.tar.gz`
-   4. Move the file to a common directory: `mv git-drs /usr/local/bin/`
-   5. Make sure the binary is accessible: run `git-drs`
-4. Get a Terra project to use for billing
-   1. Log in to get to the [AnVIL Workspaces page](https://anvil.terra.bio/#workspaces)
-   2. Choose the My Workspace you want to use for billing
-   3. Copy the Google Project ID under "CLOUD INFORMATION"
-5. Using the Terra project ID, configure general acccess to AnVIL:
-    ```
-    git drs init --anvil --terraProject <terra-project-id>
-    ```
-
-With the setup complete, follow the Quick Start to learn how to do common Git DRS workflows.
-=======
 # pull files
 git lfs pull -I data_tables_sequencing_dataset.tsv
 ```
@@ -298,7 +182,6 @@
 #### Initialize a Git DRS Repo
 
 Every time you create or clone a new Git repo, you have to initialize it with Git DRS.
->>>>>>> e10f8cd0
 
 **To setup an existing Git DRS repo with a gen3 server...**
 1. Clone the existing repo
@@ -324,10 +207,6 @@
     ```bash
     cd ..
 
-<<<<<<< HEAD
-#### Track a Specific File Type
-Store all bam files as a pointer in the Git repo and store actual contents in the DRS server. This is handled by a configuration line in `.gitattributes`
-=======
     # clone test repo
     git clone <repo-clone-url>.git
     cd <name-of-repo>
@@ -354,7 +233,6 @@
 ```
 
 Then, determine whether you want to track a single file, a certain set of files, or a whole folder of files.
->>>>>>> e10f8cd0
 
 To track a single file located at `path/to/file.txt`:
 ```bash
@@ -368,15 +246,11 @@
 git add .gitattributes
 ```
 
-<<<<<<< HEAD
-#### Example Workflow: Push a File
-=======
 To track all files in a particular directory:
 ```bash
 # track all files in the data/ directory
 git lfs track "data/**"
 git add .gitattributes
->>>>>>> e10f8cd0
 ```
 
 Just like Git, only files stored in the repository directory can be added. Once you have tracked a file, you can go about doing the usual Git workflow to stage, commit, and push it to GitHub. An example workflow for this is shown below.
@@ -429,14 +303,6 @@
    - `git lfs ls-files` to get a list of LFS files that LFS tracks
    - `git lfs pull` to pull a file whose contents exist on a server outside of the Git repo.
 - **Git**: Everything else! (adding/committing files, pushing files, cloning repos, checking out different commits, etc)
-<<<<<<< HEAD
-
-## Troubleshooting
-
-- To see more logs and errors, see the log files in the `.drs` directory.
-- For errors related to connection like `net/http: TLS handshake timeout`, just try running the command again.
-- If you want to try committing again on a set of files, you can undo the last commit using `git reset --hard HEAD~1`. This moves all of the files back into the working directory, so you can retry using `git add` and `git commit`
-=======
 
 ## Troubleshooting
 
@@ -462,7 +328,6 @@
 ```
 
 to remove a particular file pattern.
->>>>>>> e10f8cd0
 
 You can confirm that the edits are removed, then staging those changes with
 ```bash
@@ -509,11 +374,7 @@
 
  ```bash
 # build git-drs from source w/ custom gen3-client dependency
-<<<<<<< HEAD
-git clone --recurse-submodule https://github.com/calypr/git-drs.git
-=======
 git clone https://github.com/calypr/git-drs.git
->>>>>>> e10f8cd0
 cd git-drs
 go build
 
