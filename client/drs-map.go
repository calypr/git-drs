--- conflicted
+++ resolved
@@ -133,13 +133,8 @@
 		// }
 		// modDate := fileInfo.ModTime().Format("2025-05-07T21:29:09.585275") // created date per RFC3339
 
-<<<<<<< HEAD
-		// get gen3 config
-		cfg, err := LoadConfig()
-=======
 		// get url using bucket name, drsId, and file name
 		cfg, err := config.LoadConfig() // should this be handled only via indexd client?
->>>>>>> 5e40a65a
 		if err != nil {
 			return fmt.Errorf("error loading config: %v", err)
 		}
@@ -158,19 +153,10 @@
 		}
 		fileURL := fmt.Sprintf("s3://%s", filepath.Join(gen3Auth.Bucket, drsId, file.Oid))
 
-<<<<<<< HEAD
-		// create authz string from profile
-		if !strings.Contains(gen3Auth.ProjectID, "-") {
-			return fmt.Errorf("error: invalid project ID %s in config file, ID should look like <program>-<project>", gen3Auth.ProjectID)
-		}
-		projectIdArr := strings.SplitN(gen3Auth.ProjectID, "-", 2)
-		authzStr := "/programs/" + projectIdArr[0] + "/projects/" + projectIdArr[1]
-=======
 		authzStr, err := utils.ProjectToResource(cfg.Gen3Project)
 		if err != nil {
 			return err
 		}
->>>>>>> 5e40a65a
 
 		// create IndexdRecord
 		indexdObj := IndexdRecord{
