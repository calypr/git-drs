package client

import (
	"bytes"
	"encoding/json"
	"errors"
	"fmt"
	"io"
	"net/http"
	"net/url"
	"os"
	"path/filepath"
	"strings"

<<<<<<< HEAD
	"github.com/calypr/git-drs/drs"
	"github.com/uc-cdis/gen3-client/gen3-client/g3cmd"
	"github.com/uc-cdis/gen3-client/gen3-client/jwt"
=======
	"github.com/calypr/data-client/data-client/g3cmd"
	"github.com/calypr/data-client/data-client/jwt"
	"github.com/calypr/git-drs/config"
	"github.com/calypr/git-drs/drs"
>>>>>>> 5e40a65a
)

var conf jwt.Configure
var profileConfig jwt.Credential

type IndexDClient struct {
	base       *url.URL
	profile    string
	projectId  string
	bucketName string
	logger     LoggerInterface
}

////////////////////
// CLIENT METHODS //
////////////////////

// load repo-level config and return a new IndexDClient
func NewIndexDClient(logger LoggerInterface) (ObjectStoreClient, error) {
	cfg, err := config.LoadConfig()
	if err != nil {
		return nil, err
	}

<<<<<<< HEAD
	if cfg.CurrentServer != GEN3_TYPE {
		return nil, fmt.Errorf("current server is not gen3, current server: %s. Please use git drs init with the --gen3 flag", cfg.CurrentServer)
	}
	gen3Auth := cfg.Servers.Gen3.Auth
=======
	var clientLogger LoggerInterface
	if logger == nil {
		clientLogger = &NoOpLogger{}
	} else {
		clientLogger = logger
	}
>>>>>>> 5e40a65a

	// get the gen3Profile and endpoint
	profile := gen3Auth.Profile
	if profile == "" {
		return nil, fmt.Errorf("No gen3 profile specified. Please provide a gen3Profile key in your .drs/config")
	}

	profileConfig, err := conf.ParseConfig(profile)
	if err != nil {
		if errors.Is(err, jwt.ErrProfileNotFound) {
			return nil, fmt.Errorf("Profile not in config file. Need to run 'git drs init --profile=<profile-name> --cred=<path-to-credential/cred.json> --apiendpoint=<api_endpoint_url>' first\n")
		}
		return nil, err
	}

	baseUrl, err := url.Parse(profileConfig.APIEndpoint)
	if err != nil {
		return nil, fmt.Errorf("error parsing base URL from profile %s: %v", profile, err)
	}

	// get the gen3Project and gen3Bucket from the config
	projectId := gen3Auth.ProjectID
	if projectId == "" {
<<<<<<< HEAD
		return nil, fmt.Errorf("No gen3 project specified. Please provide a project key in your .drsconfig")
=======
		return nil, fmt.Errorf("No gen3 project specified. Please provide a gen3Project key in your .drs/config")
>>>>>>> 5e40a65a
	}

	bucketName := gen3Auth.Bucket
	if bucketName == "" {
		return nil, fmt.Errorf("No gen3 bucket specified. Please provide a gen3Bucket key in your .drs/config")
	}
	return &IndexDClient{baseUrl, profile, projectId, bucketName, clientLogger}, err
}

// GetDownloadURL implements ObjectStoreClient
func (cl *IndexDClient) GetDownloadURL(oid string) (*drs.AccessURL, error) {
	// setup logging

	cl.logger.Logf("requested download of file oid %s", oid)

	// get the DRS object using the OID
	// FIXME: how do we not hardcode sha256 here?
	drsObj, err := cl.GetObjectByHash("sha256", oid)
	if err != nil {
		cl.logger.Logf("error getting DRS object for oid %s: %s", oid, err)
		return nil, fmt.Errorf("error getting DRS object for oid %s: %v", oid, err)
	}
	if drsObj == nil {
		cl.logger.Logf("no DRS object found for oid %s", oid)
		return nil, fmt.Errorf("no DRS object found for oid %s", oid)
	}

	// download file using the DRS object
	cl.logger.Logf("Downloading file for OID %s from DRS object: %+v", oid, drsObj)

	// FIXME: generalize access ID method
	// naively get access ID from splitting first path into :
	accessId := drsObj.AccessMethods[0].AccessID
	cl.logger.Log(fmt.Sprintf("Downloading file with oid %s, access ID: %s, file name: %s", oid, accessId, drsObj.Name))

	// get signed url
	a := *cl.base
	a.Path = filepath.Join(a.Path, "ga4gh/drs/v1/objects", drsObj.Id, "access", accessId)

	cl.logger.Logf("using endpoint: %s\n", a.String())
	req, err := http.NewRequest("GET", a.String(), nil)
	if err != nil {
		return nil, err
	}

	err = addGen3AuthHeader(req, cl.profile)
	if err != nil {
		return nil, fmt.Errorf("error adding Gen3 auth header: %v", err)
	}

	cl.logger.Log("added auth header")

	client := &http.Client{}
	response, err := client.Do(req)
	if err != nil {
		return nil, err
	}
	defer response.Body.Close()

	cl.logger.Log("got a response")

	body, err := io.ReadAll(response.Body)
	if err != nil {
		return nil, err
	}

	accessUrl := drs.AccessURL{}
	err = json.Unmarshal(body, &accessUrl)
	if err != nil {
		return nil, fmt.Errorf("unable to unmarshal response into drs.AccessURL, response looks like: %s", body)
	}

	cl.logger.Log("unmarshaled response into DRS AccessURL")

	return &accessUrl, nil
}

// RegisterFile implements ObjectStoreClient.
// This function registers a file with gen3 indexd, writes the file to the bucket,
// and returns the successful DRS object.
// This is done atomically, so a failed upload will not leave a record in indexd.
func (cl *IndexDClient) RegisterFile(oid string) (*drs.DRSObject, error) {
	cl.logger.Logf("register file started for oid: %s", oid)

	// create indexd record

	drsObj, err := cl.RegisterIndexdRecord(oid)
	if err != nil {
		cl.logger.Logf("error registering indexd record: %s", err)
		return nil, fmt.Errorf("error registering indexd record: %v", err)
	}

	// if upload unsuccessful (panic or error), delete record from indexd
	defer func() {
		// delete indexd record if panic
		if r := recover(); r != nil {
			// TODO: this panic isn't getting triggered
			cl.logger.Logf("panic occurred, cleaning up indexd record for oid %s", oid)
			// Handle panic
			cl.DeleteIndexdRecord(drsObj.Id)
			if err != nil {
				cl.logger.Logf("error cleaning up indexd record on failed registration for oid %s: %s", oid, err)
				cl.logger.Logf("please delete the indexd record manually if needed for DRS ID: %s", drsObj.Id)
				cl.logger.Logf("see https://uc-cdis.github.io/gen3sdk-python/_build/html/indexing.html")
				panic(r)
			}
			cl.logger.Logf("cleaned up indexd record for oid %s", oid)
			cl.logger.Logf("exiting: %v", r)
			panic(r) // re-throw if you want the CLI to still terminate
		}

		// delete indexd record if error thrown
		if err != nil {
			cl.logger.Logf("registration incomplete, cleaning up indexd record for oid %s", oid)
			err = cl.DeleteIndexdRecord(drsObj.Id)
			if err != nil {
				cl.logger.Logf("error cleaning up indexd record on failed registration for oid %s: %s", oid, err)
				cl.logger.Logf("please delete the indexd record manually if needed for DRS ID: %s", drsObj.Id)
				cl.logger.Logf("see https://uc-cdis.github.io/gen3sdk-python/_build/html/indexing.html")
				return
			}
			cl.logger.Logf("cleaned up indexd record for oid %s", oid)
		}
	}()

	// upload file to bucket using gen3-client code
	// modified from gen3-client/g3cmd/upload-single.go
	filePath, err := GetObjectPath(config.LFS_OBJS_PATH, oid)
	if err != nil {
		cl.logger.Logf("error getting object path for oid %s: %s", oid, err)
		return nil, fmt.Errorf("error getting object path for oid %s: %v", oid, err)
	}
	err = g3cmd.UploadSingle(cl.profile, drsObj.Id, filePath, cl.bucketName)
	if err != nil {
		cl.logger.Logf("error uploading file to bucket: %s", err)
		return nil, fmt.Errorf("error uploading file to bucket: %v", err)
	}

	// if all successful, remove temp DRS object
	drsPath, err := GetObjectPath(config.DRS_OBJS_PATH, oid)
	if err == nil {
		_ = os.Remove(drsPath)
	}

	// return
	return drsObj, nil
}

func (cl *IndexDClient) GetObject(id string) (*drs.DRSObject, error) {

	a := *cl.base
	a.Path = filepath.Join(a.Path, "ga4gh/drs/v1/objects", id)

	req, err := http.NewRequest("GET", a.String(), nil)
	if err != nil {
		return nil, err
	}

	err = addGen3AuthHeader(req, cl.profile)
	if err != nil {
		return nil, fmt.Errorf("error adding Gen3 auth header: %v", err)
	}

	client := &http.Client{}
	response, err := client.Do(req)
	if err != nil {
		return nil, err
	}
	defer response.Body.Close()

	body, err := io.ReadAll(response.Body)
	if err != nil {
		return nil, err
	}

	out := drs.DRSObject{}
	err = json.Unmarshal(body, &out)
	if err != nil {
		return nil, err
	}
	return &out, nil
}

func (cl *IndexDClient) ListObjects() (chan drs.DRSObjectResult, error) {

	cl.logger.Log("Getting DRS objects from indexd")

	a := *cl.base
	a.Path = filepath.Join(a.Path, "ga4gh/drs/v1/objects")

	out := make(chan drs.DRSObjectResult, 10)

	LIMIT := 50
	pageNum := 0

	go func() {
		defer close(out)
		active := true
		for active {
			// setup request
			req, err := http.NewRequest("GET", a.String(), nil)
			if err != nil {
				cl.logger.Logf("error: %s", err)
				out <- drs.DRSObjectResult{Error: err}
				return
			}

			q := req.URL.Query()
			q.Add("limit", fmt.Sprintf("%d", LIMIT))
			q.Add("page", fmt.Sprintf("%d", pageNum))
			req.URL.RawQuery = q.Encode()

			err = addGen3AuthHeader(req, cl.profile)
			if err != nil {
				cl.logger.Logf("error: %s", err)
				out <- drs.DRSObjectResult{Error: err}
				return
			}

			// execute request with error checking
			client := &http.Client{}
			response, err := client.Do(req)
			if err != nil {
				cl.logger.Logf("error: %s", err)
				out <- drs.DRSObjectResult{Error: err}
				return
			}

			defer response.Body.Close()
			body, err := io.ReadAll(response.Body)
			if err != nil {
				cl.logger.Logf("error: %s", err)
				out <- drs.DRSObjectResult{Error: err}
				return
			}
			if response.StatusCode != http.StatusOK {
				cl.logger.Logf("%d: check that your credentials are valid \nfull message: %s", response.StatusCode, body)
				out <- drs.DRSObjectResult{Error: fmt.Errorf("%d: check your credentials are valid, \nfull message: %s", response.StatusCode, body)}
				return
			}

			// return page of DRS objects
			page := &drs.DRSPage{}
			err = json.Unmarshal(body, &page)
			if err != nil {
				cl.logger.Logf("error: %s", err)
				out <- drs.DRSObjectResult{Error: err}
				return
			}
			for _, elem := range page.DRSObjects {
				out <- drs.DRSObjectResult{Object: &elem}
			}
			if len(page.DRSObjects) == 0 {
				active = false
			}
			pageNum++
		}

		cl.logger.Logf("total pages retrieved: %d", pageNum)
	}()
	return out, nil
}

/////////////
// HELPERS //
/////////////

func addGen3AuthHeader(req *http.Request, profile string) error {
	// extract accessToken from gen3 profile and insert into header of request
	profileConfig, err := conf.ParseConfig(profile)
	if err != nil {
		if errors.Is(err, jwt.ErrProfileNotFound) {
			return fmt.Errorf("Profile not in config file. Need to run 'git drs init --profile=<profile-name> --cred=<path-to-credential/cred.json> --apiendpoint=<api_endpoint_url>' first\n")
		}
		return fmt.Errorf("error parsing gen3 config: %s", err)
	}
	if profileConfig.AccessToken == "" {
		return fmt.Errorf("access token not found in profile config")
	}

	// Add headers to the request
	authStr := "Bearer " + profileConfig.AccessToken
	req.Header.Set("Authorization", authStr)

	return nil
}

// given oid, uses saved indexd object
// and implements /index/index POST
func (cl *IndexDClient) RegisterIndexdRecord(oid string) (*drs.DRSObject, error) {
	// (get indexd object using drs map)

	indexdObj, err := DrsInfoFromOid(oid)
	if err != nil {
		return nil, fmt.Errorf("error getting indexd object for oid %s: %v", oid, err)
	}

	// create indexd object the long way
	var data map[string]any
	var tempIndexdObj, _ = json.Marshal(indexdObj)
	json.Unmarshal(tempIndexdObj, &data)
	data["form"] = "object"

	// parse project ID to form authz string
	projectId := strings.Split(cl.projectId, "-")
	authz := fmt.Sprintf("/programs/%s/projects/%s", projectId[0], projectId[1])
	data["authz"] = []string{authz}

	jsonBytes, _ := json.Marshal(data)
	cl.logger.Logf("retrieved IndexdObj: %s", string(jsonBytes))

	// register DRS object via /index POST
	// (setup post request to indexd)
	endpt := *cl.base
	endpt.Path = filepath.Join(endpt.Path, "index", "index")

	req, err := http.NewRequest("POST", endpt.String(), bytes.NewBuffer(jsonBytes))
	if err != nil {
		return nil, err
	}
	// set Content-Type header for JSON
	req.Header.Set("accept", "application/json")
	req.Header.Set("Content-Type", "application/json")

	// add auth token
	// FIXME: token expires earlier than expected, error looks like
	// [401] - request to arborist failed: error decoding token: expired at time: 1749844905
	err = addGen3AuthHeader(req, cl.profile)
	if err != nil {
		return nil, fmt.Errorf("error adding Gen3 auth header: %v", err)
	}

	cl.logger.Logf("POST request created for indexd: %s", endpt.String())

	client := &http.Client{}
	response, err := client.Do(req)
	if err != nil {
		return nil, err
	}
	defer response.Body.Close()

	// check and see if the response status is OK
	drsId := indexdObj.Did
	if response.StatusCode != http.StatusOK {
		body, _ := io.ReadAll(response.Body)
		return nil, fmt.Errorf("failed to register DRS ID %s: %s", drsId, body)
	}
	cl.logger.Logf("POST successful: %s", response.Status)

	// query and return DRS object
	drsObj, err := cl.GetObject(indexdObj.Did)
	if err != nil {
		return nil, fmt.Errorf("error querying DRS ID %s: %v", drsId, err)
	}
	cl.logger.Logf("GET for DRS ID successful: %s", drsObj.Id)
	return drsObj, nil
}

// implements /index{did}?rev={rev} DELETE
func (cl *IndexDClient) DeleteIndexdRecord(did string) error {
	// get the indexd record, can't use GetObject cause the DRS object doesn't contain the rev
	a := *cl.base
	a.Path = filepath.Join(a.Path, "index", did)

	getReq, err := http.NewRequest("GET", a.String(), nil)
	if err != nil {
		return err
	}

	err = addGen3AuthHeader(getReq, cl.profile)
	if err != nil {
		return fmt.Errorf("error adding Gen3 auth header: %v", err)
	}
	getReq.Header.Set("accept", "application/json")

	client := &http.Client{}
	getResp, err := client.Do(getReq)
	if err != nil {
		return err
	}
	defer getResp.Body.Close()

	body, err := io.ReadAll(getResp.Body)
	if err != nil {
		return err
	}

	record := OutputInfo{}
	err = json.Unmarshal(body, &record)
	if err != nil {
		return fmt.Errorf("could not query index record for did %s: %v", did, err)
	}

	// delete indexd record using did and rev
	url := fmt.Sprintf("%s/index/index/%s?rev=%s", cl.base.String(), did, record.Rev)
	delReq, err := http.NewRequest("DELETE", url, nil)
	if err != nil {
		return err
	}

	err = addGen3AuthHeader(delReq, cl.profile)
	if err != nil {
		return fmt.Errorf("error adding Gen3 auth header to delete record: %v", err)
	}
	// set Content-Type header for JSON
	delReq.Header.Set("accept", "application/json")

	delResp, err := client.Do(delReq)
	if err != nil {
		return err
	}
	defer delResp.Body.Close()

	if delResp.StatusCode >= 400 {
		bodyBytes, readErr := io.ReadAll(delResp.Body)
		if readErr != nil {
			return fmt.Errorf("delete failed with status %s: could not read response body: %v", delResp.Status, readErr)
		}
		bodyString := string(bodyBytes)
		return fmt.Errorf("delete failed with status %s. Response body: %s", delResp.Status, bodyString)
	}
	return nil
}

// downloads a file to a specified path using a signed URL
func DownloadSignedUrl(signedURL string, dstPath string) error {
	// Download the file using the signed URL
	fileResponse, err := http.Get(signedURL)
	if err != nil {
		return err
	}
	defer fileResponse.Body.Close()

	// Check if the response status is OK
	if fileResponse.StatusCode != http.StatusOK {
		return fmt.Errorf("failed to download file using signed URL: %s", fileResponse.Status)
	}

	// Create the destination directory if it doesn't exist
	err = os.MkdirAll(filepath.Dir(dstPath), os.ModePerm)
	if err != nil {
		return err
	}

	// Create the destination file
	dstFile, err := os.Create(dstPath)
	if err != nil {
		return err
	}
	defer dstFile.Close()

	// Write the file content to the destination file
	_, err = io.Copy(dstFile, fileResponse.Body)
	if err != nil {
		return err
	}

	return nil
}

// implements /index/index?hash={hashType}:{hash} GET
func (cl *IndexDClient) GetObjectByHash(hashType string, hash string) (*drs.DRSObject, error) {

	// search via hash https://calypr-dev.ohsu.edu/index/index?hash=sha256:52d9baed146de4895a5c9c829e7765ad349c4124ba43ae93855dbfe20a7dd3f0

	// setup get request to indexd
	url := fmt.Sprintf("%s/index/index?hash=%s:%s", cl.base.String(), hashType, hash)
	req, err := http.NewRequest("GET", url, nil)
	if err != nil {
		cl.logger.Logf("http.NewRequest Error: %s", err)
		return nil, err
	}
	cl.logger.Logf("GET request created for indexd: %s", url)

	err = addGen3AuthHeader(req, cl.profile)
	if err != nil {
		return nil, fmt.Errorf("error adding Gen3 auth header: %v", err)
	}
	req.Header.Set("accept", "application/json")

	// run request and do checks
	client := &http.Client{}
	resp, err := client.Do(req)
	if err != nil {
		return nil, fmt.Errorf("error querying index for hash (%s:%s): %v, %s", hashType, hash, err, url)
	}
	defer resp.Body.Close()

	// unmarshal response body
	body, err := io.ReadAll(resp.Body)
	if err != nil {
		return nil, fmt.Errorf("error reading response body for (%s:%s): %v", hashType, hash, err)
	}

	if resp.StatusCode != http.StatusOK {
		return nil, fmt.Errorf("failed to query indexd for %s:%s. Error: %s, %s", hashType, hash, resp.Status, string(body))
	}

	records := ListRecords{}
	err = json.Unmarshal(body, &records)
	if err != nil {
		return nil, fmt.Errorf("error unmarshaling (%s:%s): %v", hashType, hash, err)
	}
	cl.logger.Logf("records: %+v", records)

	// if no records found, return nil to handle in caller
	if len(records.Records) == 0 {
		return nil, nil
	}

	// if more than one record found, write it to log
	if len(records.Records) > 1 {
		myLogger.Log("INFO: found more than 1 record for OID %s:%s, got %d records", hashType, hash, len(records.Records))
	}

	drsId := records.Records[0].Did
	myLogger.Log("Using the first matching record (%s): %s", drsId, records.Records[0].FileName)

	drsObj, err := cl.GetObject(drsId)

	return drsObj, nil
}<|MERGE_RESOLUTION|>--- conflicted
+++ resolved
@@ -12,16 +12,10 @@
 	"path/filepath"
 	"strings"
 
-<<<<<<< HEAD
-	"github.com/calypr/git-drs/drs"
-	"github.com/uc-cdis/gen3-client/gen3-client/g3cmd"
-	"github.com/uc-cdis/gen3-client/gen3-client/jwt"
-=======
 	"github.com/calypr/data-client/data-client/g3cmd"
 	"github.com/calypr/data-client/data-client/jwt"
 	"github.com/calypr/git-drs/config"
 	"github.com/calypr/git-drs/drs"
->>>>>>> 5e40a65a
 )
 
 var conf jwt.Configure
@@ -46,19 +40,12 @@
 		return nil, err
 	}
 
-<<<<<<< HEAD
-	if cfg.CurrentServer != GEN3_TYPE {
-		return nil, fmt.Errorf("current server is not gen3, current server: %s. Please use git drs init with the --gen3 flag", cfg.CurrentServer)
-	}
-	gen3Auth := cfg.Servers.Gen3.Auth
-=======
 	var clientLogger LoggerInterface
 	if logger == nil {
 		clientLogger = &NoOpLogger{}
 	} else {
 		clientLogger = logger
 	}
->>>>>>> 5e40a65a
 
 	// get the gen3Profile and endpoint
 	profile := gen3Auth.Profile
@@ -82,11 +69,7 @@
 	// get the gen3Project and gen3Bucket from the config
 	projectId := gen3Auth.ProjectID
 	if projectId == "" {
-<<<<<<< HEAD
-		return nil, fmt.Errorf("No gen3 project specified. Please provide a project key in your .drsconfig")
-=======
 		return nil, fmt.Errorf("No gen3 project specified. Please provide a gen3Project key in your .drs/config")
->>>>>>> 5e40a65a
 	}
 
 	bucketName := gen3Auth.Bucket
