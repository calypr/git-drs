package client

import (
	"bytes"
	"encoding/json"
	"fmt"
	"io"
	"log"
	"net/http"
	"net/url"
	"os"
	"path/filepath"
	"strings"

	"github.com/bmeg/git-drs/drs"
	"github.com/uc-cdis/gen3-client/gen3-client/g3cmd"
	"github.com/uc-cdis/gen3-client/gen3-client/jwt"
)

var conf jwt.Configure
var profileConfig jwt.Credential

type IndexDClient struct {
	base       *url.URL
	profile    string
	projectId  string
	bucketName string
}

////////////////////
// CLIENT METHODS //
////////////////////

// load repo-level config and return a new IndexDClient
func NewIndexDClient() (ObjectStoreClient, error) {
	cfg, err := LoadConfig()
	if err != nil {
		return nil, err
	}

	// get the gen3Profile and endpoint
	profile := cfg.Gen3Profile
	if profile == "" {
		return nil, fmt.Errorf("No gen3 profile specified. Please provide a gen3Profile key in your .drsconfig")
	}

	profileConfig = conf.ParseConfig(profile)
	baseUrl, err := url.Parse(profileConfig.APIEndpoint)
	if err != nil {
		return nil, fmt.Errorf("error parsing base URL from profile %s: %v", profile, err)
	}

	// get the gen3Project and gen3Bucket from the config
	projectId := cfg.Gen3Project
	if projectId == "" {
		return nil, fmt.Errorf("No gen3 project specified. Please provide a gen3Project key in your .drsconfig")
	}

	bucketName := cfg.Gen3Bucket
	if bucketName == "" {
		return nil, fmt.Errorf("No gen3 bucket specified. Please provide a gen3Bucket key in your .drsconfig")
	}

	return &IndexDClient{baseUrl, profile, projectId, bucketName}, err
}

// GetDownloadURL implements ObjectStoreClient
func (cl *IndexDClient) GetDownloadURL(oid string) (*drs.AccessURL, error) {
	// setup logging
	myLogger, err := NewLogger("")
	if err != nil {
		log.Fatalf("Failed to open log file: %v", err)
	}
	defer myLogger.Close()
	myLogger.Log("requested download of file oid %s", oid)

	// get the DRS object using the OID
	// FIXME: how do we not hardcode sha256 here?
	drsObj, err := cl.GetObjectByHash("sha256", oid)
	if err != nil {
		myLogger.Log("error getting DRS object for oid %s: %s", oid, err)
		return nil, fmt.Errorf("error getting DRS object for oid %s: %v", oid, err)
	}
	if drsObj == nil {
		myLogger.Log("no DRS object found for oid %s", oid)
		return nil, fmt.Errorf("no DRS object found for oid %s", oid)
	}

	// download file using the DRS object
	myLogger.Log("Downloading file for OID %s from DRS object: %+v", oid, drsObj)

	// FIXME: generalize access ID method
	// naively get access ID from splitting first path into :
	accessId := drsObj.AccessMethods[0].AccessID
	myLogger.Log(fmt.Sprintf("Downloading file with oid %s, access ID: %s, file name: %s", oid, accessId, drsObj.Name))

	// get signed url
	a := *cl.base
	a.Path = filepath.Join(a.Path, "ga4gh/drs/v1/objects", drsObj.Id, "access", accessId)

	myLogger.Log("using endpoint: %s\n", a.String())
	req, err := http.NewRequest("GET", a.String(), nil)
	if err != nil {
		return nil, err
	}

	err = addGen3AuthHeader(req, cl.profile)
	if err != nil {
		return nil, fmt.Errorf("error adding Gen3 auth header: %v", err)
	}

	myLogger.Log("added auth header")

	client := &http.Client{}
	response, err := client.Do(req)
	if err != nil {
		return nil, err
	}
	defer response.Body.Close()

	myLogger.Log("got a response")

	body, err := io.ReadAll(response.Body)
	if err != nil {
		return nil, err
	}

	accessUrl := drs.AccessURL{}
	err = json.Unmarshal(body, &accessUrl)
	if err != nil {
		return nil, fmt.Errorf("unable to unmarshal response into drs.AccessURL, response looks like: %s", body)
	}

	myLogger.Log("unmarshaled response into DRS AccessURL")

	return &accessUrl, nil
}

// RegisterFile implements ObjectStoreClient.
// This function registers a file with gen3 indexd, writes the file to the bucket,
// and returns the successful DRS object.
// This is done atomically, so a failed upload will not leave a record in indexd.
func (cl *IndexDClient) RegisterFile(oid string) (*drs.DRSObject, error) {
	// setup logging
	myLogger, err := NewLogger("")
	if err != nil {
		// Handle error (e.g., print to stderr and exit)
		log.Fatalf("Failed to open log file: %v", err)
	}
	defer myLogger.Close() // Ensures cleanup
	myLogger.Log("register file started for oid: %s", oid)

	// create indexd record
	drsObj, err := cl.registerIndexdRecord(*myLogger, oid)
	if err != nil {
		myLogger.Log("error registering indexd record: %s", err)
		return nil, fmt.Errorf("error registering indexd record: %v", err)
	}

	// if upload unsuccessful (panic or error), delete record from indexd
	defer func() {
		// delete indexd record if panic
		if r := recover(); r != nil {
			// TODO: this panic isn't getting triggered
			myLogger.Log("panic occurred, cleaning up indexd record for oid %s", oid)
			// Handle panic
			cl.deleteIndexdRecord(drsObj.Id)
			if err != nil {
				myLogger.Log("error cleaning up indexd record on failed registration for oid %s: %s", oid, err)
				myLogger.Log("please delete the indexd record manually if needed for DRS ID: %s", drsObj.Id)
				myLogger.Log("see https://uc-cdis.github.io/gen3sdk-python/_build/html/indexing.html")
				panic(r)
			}
			myLogger.Log("cleaned up indexd record for oid %s", oid)
			myLogger.Log("exiting: %v", r)
			panic(r) // re-throw if you want the CLI to still terminate
		}

		// delete indexd record if error thrown
		if err != nil {
			myLogger.Log("registration incomplete, cleaning up indexd record for oid %s", oid)
			err = cl.deleteIndexdRecord(drsObj.Id)
			if err != nil {
				myLogger.Log("error cleaning up indexd record on failed registration for oid %s: %s", oid, err)
				myLogger.Log("please delete the indexd record manually if needed for DRS ID: %s", drsObj.Id)
				myLogger.Log("see https://uc-cdis.github.io/gen3sdk-python/_build/html/indexing.html")
				return
			}
			myLogger.Log("cleaned up indexd record for oid %s", oid)
		}
	}()

	// upload file to bucket using gen3-client code
	// modified from gen3-client/g3cmd/upload-single.go
	filePath, err := GetObjectPath(LFS_OBJS_PATH, oid)
	if err != nil {
		myLogger.Log("error getting object path for oid %s: %s", oid, err)
		return nil, fmt.Errorf("error getting object path for oid %s: %v", oid, err)
	}
	err = g3cmd.UploadSingle(cl.profile, drsObj.Id, filePath, cl.bucketName)
	if err != nil {
		myLogger.Log("error uploading file to bucket: %s", err)
		return nil, fmt.Errorf("error uploading file to bucket: %v", err)
	}

	// if all successful, remove temp DRS object
	drsPath, err := GetObjectPath(DRS_OBJS_PATH, oid)
	if err == nil {
		_ = os.Remove(drsPath)
	}

	// return
	return drsObj, nil
}

func (cl *IndexDClient) GetObject(id string) (*drs.DRSObject, error) {

	a := *cl.base
	a.Path = filepath.Join(a.Path, "ga4gh/drs/v1/objects", id)

	req, err := http.NewRequest("GET", a.String(), nil)
	if err != nil {
		return nil, err
	}

	err = addGen3AuthHeader(req, cl.profile)
	if err != nil {
		return nil, fmt.Errorf("error adding Gen3 auth header: %v", err)
	}

	client := &http.Client{}
	response, err := client.Do(req)
	if err != nil {
		return nil, err
	}
	defer response.Body.Close()

	body, err := io.ReadAll(response.Body)
	if err != nil {
		return nil, err
	}

	out := drs.DRSObject{}
	err = json.Unmarshal(body, &out)
	if err != nil {
		return nil, err
	}
	return &out, nil
}

<<<<<<< HEAD
func (cl *IndexDClient) ListObjects() (chan *drs.DRSObject, error) {
=======
func (cl *IndexDClient) ListObjects() (chan drs.DRSObjectResult, error) {
>>>>>>> 1d068944
	myLogger, err := NewLogger("")
	if err != nil {
		return nil, err
	}
<<<<<<< HEAD
=======
	myLogger.Log("Getting DRS objects from indexd")
>>>>>>> 1d068944

	a := *cl.base
	a.Path = filepath.Join(a.Path, "ga4gh/drs/v1/objects")

<<<<<<< HEAD
	out := make(chan *drs.DRSObject, 10)
=======
	out := make(chan drs.DRSObjectResult, 10)
>>>>>>> 1d068944

	LIMIT := 50
	pageNum := 0

	go func() {
		defer close(out)
		active := true
		for active {
<<<<<<< HEAD
			req, err := http.NewRequest("GET", a.String(), nil)
			if err != nil {
				myLogger.Log("error: %s", err)
				return
			}
=======
			// setup request
			req, err := http.NewRequest("GET", a.String(), nil)
			if err != nil {
				myLogger.Log("error: %s", err)
				out <- drs.DRSObjectResult{Error: err}
				return
			}

>>>>>>> 1d068944
			q := req.URL.Query()
			q.Add("limit", fmt.Sprintf("%d", LIMIT))
			q.Add("page", fmt.Sprintf("%d", pageNum))
			req.URL.RawQuery = q.Encode()
<<<<<<< HEAD
			//fmt.Printf("query: %s\n", req.URL)
			err = addGen3AuthHeader(req, cl.profile)
			if err != nil {
				myLogger.Log("error: %s", err)
				return
			}

=======

			err = addGen3AuthHeader(req, cl.profile)
			if err != nil {
				myLogger.Log("error: %s", err)
				out <- drs.DRSObjectResult{Error: err}
				return
			}

			// execute request with error checking
>>>>>>> 1d068944
			client := &http.Client{}
			response, err := client.Do(req)
			if err != nil {
				myLogger.Log("error: %s", err)
<<<<<<< HEAD
				return
			}
			if response.StatusCode != http.StatusOK {
				body, _ := io.ReadAll(response.Body)
				myLogger.Log("network error: %s", body)
				return
			}
			defer response.Body.Close()

			body, err := io.ReadAll(response.Body)
			if err != nil {
				myLogger.Log("error: %s", err)
				return
			}

			//fmt.Printf("%s\n", body)

=======
				out <- drs.DRSObjectResult{Error: err}
				return
			}

			defer response.Body.Close()
			body, err := io.ReadAll(response.Body)
			if err != nil {
				myLogger.Log("error: %s", err)
				out <- drs.DRSObjectResult{Error: err}
				return
			}
			if response.StatusCode != http.StatusOK {
				myLogger.Log("%d: check that your credentials are valid \nfull message: %s", response.StatusCode, body)
				out <- drs.DRSObjectResult{Error: fmt.Errorf("%d: check your credentials are valid, \nfull message: %s", response.StatusCode, body)}
				return
			}

			// return page of DRS objects
>>>>>>> 1d068944
			page := &drs.DRSPage{}
			err = json.Unmarshal(body, &page)
			if err != nil {
				myLogger.Log("error: %s", err)
<<<<<<< HEAD
				return
			}
			for _, elem := range page.DRSObjects {
				out <- &elem
=======
				out <- drs.DRSObjectResult{Error: err}
				return
			}
			for _, elem := range page.DRSObjects {
				out <- drs.DRSObjectResult{Object: &elem}
>>>>>>> 1d068944
			}
			if len(page.DRSObjects) == 0 {
				active = false
			}
			pageNum++
		}
<<<<<<< HEAD
=======

		myLogger.Log("total pages retrieved: %d", pageNum)
>>>>>>> 1d068944
	}()
	return out, nil
}

/////////////
// HELPERS //
/////////////

func addGen3AuthHeader(req *http.Request, profile string) error {
	// extract accessToken from gen3 profile and insert into header of request
	profileConfig = conf.ParseConfig(profile)
	if profileConfig.AccessToken == "" {
		return fmt.Errorf("access token not found in profile config")
	}

	// Add headers to the request
	authStr := "Bearer " + profileConfig.AccessToken
	req.Header.Set("Authorization", authStr)

	return nil
}

// given oid, uses saved indexd object
// and implements /index/index POST
func (cl *IndexDClient) registerIndexdRecord(myLogger Logger, oid string) (*drs.DRSObject, error) {
	// (get indexd object using drs map)
	indexdObj, err := DrsInfoFromOid(oid)
	if err != nil {
		return nil, fmt.Errorf("error getting indexd object for oid %s: %v", oid, err)
	}

	// create indexd object the long way
	var data map[string]interface{}
	var tempIndexdObj, _ = json.Marshal(indexdObj)
	json.Unmarshal(tempIndexdObj, &data)
	data["form"] = "object"

	// parse project ID to form authz string
	projectId := strings.Split(cl.projectId, "-")
	authz := fmt.Sprintf("/programs/%s/projects/%s", projectId[0], projectId[1])
	data["authz"] = []string{authz}

	jsonBytes, _ := json.Marshal(data)
	myLogger.Log("retrieved IndexdObj: %s", string(jsonBytes))

	// register DRS object via /index POST
	// (setup post request to indexd)
	endpt := *cl.base
	endpt.Path = filepath.Join(endpt.Path, "index", "index")

	req, err := http.NewRequest("POST", endpt.String(), bytes.NewBuffer(jsonBytes))
	if err != nil {
		return nil, err
	}
	// set Content-Type header for JSON
	req.Header.Set("accept", "application/json")
	req.Header.Set("Content-Type", "application/json")

	// add auth token
	// FIXME: token expires earlier than expected, error looks like
	// [401] - request to arborist failed: error decoding token: expired at time: 1749844905
	err = addGen3AuthHeader(req, cl.profile)
	if err != nil {
		return nil, fmt.Errorf("error adding Gen3 auth header: %v", err)
	}

	myLogger.Log("POST request created for indexd: %s", endpt.String())

	client := &http.Client{}
	response, err := client.Do(req)
	if err != nil {
		return nil, err
	}
	defer response.Body.Close()

	// check and see if the response status is OK
	drsId := indexdObj.Did
	if response.StatusCode != http.StatusOK {
		body, _ := io.ReadAll(response.Body)
		return nil, fmt.Errorf("failed to register DRS ID %s: %s", drsId, body)
	}
	myLogger.Log("POST successful: %s", response.Status)

	// query and return DRS object
	drsObj, err := cl.GetObject(indexdObj.Did)
	if err != nil {
		return nil, fmt.Errorf("error querying DRS ID %s: %v", drsId, err)
	}
	myLogger.Log("GET for DRS ID successful: %s", drsObj.Id)
	return drsObj, nil
}

// implements /index{did}?rev={rev} DELETE
func (cl *IndexDClient) deleteIndexdRecord(did string) error {
	// get the indexd record, can't use GetObject cause the DRS object doesn't contain the rev
	a := *cl.base
	a.Path = filepath.Join(a.Path, "index", did)

	getReq, err := http.NewRequest("GET", a.String(), nil)
	if err != nil {
		return err
	}

	client := &http.Client{}
	getResp, err := client.Do(getReq)
	if err != nil {
		return err
	}
	defer getResp.Body.Close()

	body, err := io.ReadAll(getResp.Body)
	if err != nil {
		return err
	}

	record := OutputInfo{}
	err = json.Unmarshal(body, &record)
	if err != nil {
		return fmt.Errorf("could not query index record for did %s: %v", did, err)
	}

	// delete indexd record using did and rev
	url := fmt.Sprintf("%s/index/index/%s?rev=%s", cl.base.String(), did, record.Rev)
	delReq, err := http.NewRequest("DELETE", url, nil)
	if err != nil {
		return err
	}

	err = addGen3AuthHeader(delReq, cl.profile)
	if err != nil {
		return fmt.Errorf("error adding Gen3 auth header to delete record: %v", err)
	}
	// set Content-Type header for JSON
	delReq.Header.Set("accept", "application/json")

	delResp, err := client.Do(delReq)
	if err != nil {
		return err
	}
	defer delResp.Body.Close()

	if delResp.StatusCode >= 400 {
		return fmt.Errorf("delete failed: %s", delResp.Status)
	}
	return nil
}

// downloads a file to a specified path using a signed URL
func DownloadSignedUrl(signedURL string, dstPath string) error {
	// Download the file using the signed URL
	fileResponse, err := http.Get(signedURL)
	if err != nil {
		return err
	}
	defer fileResponse.Body.Close()

	// Check if the response status is OK
	if fileResponse.StatusCode != http.StatusOK {
		return fmt.Errorf("failed to download file using signed URL: %s", fileResponse.Status)
	}

	// Create the destination directory if it doesn't exist
	err = os.MkdirAll(filepath.Dir(dstPath), os.ModePerm)
	if err != nil {
		return err
	}

	// Create the destination file
	dstFile, err := os.Create(dstPath)
	if err != nil {
		return err
	}
	defer dstFile.Close()

	// Write the file content to the destination file
	_, err = io.Copy(dstFile, fileResponse.Body)
	if err != nil {
		return err
	}

	return nil
}

// implements /index/index?hash={hashType}:{hash} GET
func (cl *IndexDClient) GetObjectByHash(hashType string, hash string) (*drs.DRSObject, error) {

	// TODO: remove setup logging
	myLogger, err := NewLogger("")
	if err != nil {
		log.Fatalf("Failed to open log file: %v", err)
	}
	defer myLogger.Close()

	// search via hash https://calypr-dev.ohsu.edu/index/index?hash=sha256:52d9baed146de4895a5c9c829e7765ad349c4124ba43ae93855dbfe20a7dd3f0

	// setup get request to indexd
	url := fmt.Sprintf("%s/index/index?hash=%s:%s", cl.base.String(), hashType, hash)
	req, err := http.NewRequest("GET", url, nil)
	if err != nil {
		return nil, err
	}
	myLogger.Log("GET request created for indexd: %s", url)

	err = addGen3AuthHeader(req, cl.profile)
	if err != nil {
		return nil, fmt.Errorf("error adding Gen3 auth header: %v", err)
	}
	req.Header.Set("accept", "application/json")

	// run request and do checks
	client := &http.Client{}
	resp, err := client.Do(req)
	if err != nil {
		return nil, fmt.Errorf("error querying index for hash (%s:%s): %v, %s", hashType, hash, err, url)
	}
	defer resp.Body.Close()

	// unmarshal response body
	body, err := io.ReadAll(resp.Body)
	if err != nil {
		return nil, fmt.Errorf("error reading response body for (%s:%s): %v", hashType, hash, err)
	}

	if resp.StatusCode != http.StatusOK {
		return nil, fmt.Errorf("failed to query indexd for %s:%s. Error: %s, %s", hashType, hash, resp.Status, string(body))
	}

	records := ListRecords{}
	err = json.Unmarshal(body, &records)
	if err != nil {
		return nil, fmt.Errorf("error unmarshaling (%s:%s): %v", hashType, hash, err)
	}
	myLogger.Log("records: %+v", records)

	// if one record found, return it
	if len(records.Records) > 1 {
		return nil, fmt.Errorf("expected at most 1 record for OID %s:%s, got %d records", hashType, hash, len(records.Records))
	}
	// if no records found, return nil to handle in caller
	if len(records.Records) == 0 {
		return nil, fmt.Errorf("no records found for OID %s:%s", hashType, hash)
	}
	drsId := records.Records[0].Did

	drsObj, err := cl.GetObject(drsId)

	return drsObj, nil
}<|MERGE_RESOLUTION|>--- conflicted
+++ resolved
@@ -248,28 +248,17 @@
 	return &out, nil
 }
 
-<<<<<<< HEAD
-func (cl *IndexDClient) ListObjects() (chan *drs.DRSObject, error) {
-=======
 func (cl *IndexDClient) ListObjects() (chan drs.DRSObjectResult, error) {
->>>>>>> 1d068944
 	myLogger, err := NewLogger("")
 	if err != nil {
 		return nil, err
 	}
-<<<<<<< HEAD
-=======
 	myLogger.Log("Getting DRS objects from indexd")
->>>>>>> 1d068944
 
 	a := *cl.base
 	a.Path = filepath.Join(a.Path, "ga4gh/drs/v1/objects")
 
-<<<<<<< HEAD
-	out := make(chan *drs.DRSObject, 10)
-=======
 	out := make(chan drs.DRSObjectResult, 10)
->>>>>>> 1d068944
 
 	LIMIT := 50
 	pageNum := 0
@@ -278,13 +267,6 @@
 		defer close(out)
 		active := true
 		for active {
-<<<<<<< HEAD
-			req, err := http.NewRequest("GET", a.String(), nil)
-			if err != nil {
-				myLogger.Log("error: %s", err)
-				return
-			}
-=======
 			// setup request
 			req, err := http.NewRequest("GET", a.String(), nil)
 			if err != nil {
@@ -293,20 +275,10 @@
 				return
 			}
 
->>>>>>> 1d068944
 			q := req.URL.Query()
 			q.Add("limit", fmt.Sprintf("%d", LIMIT))
 			q.Add("page", fmt.Sprintf("%d", pageNum))
 			req.URL.RawQuery = q.Encode()
-<<<<<<< HEAD
-			//fmt.Printf("query: %s\n", req.URL)
-			err = addGen3AuthHeader(req, cl.profile)
-			if err != nil {
-				myLogger.Log("error: %s", err)
-				return
-			}
-
-=======
 
 			err = addGen3AuthHeader(req, cl.profile)
 			if err != nil {
@@ -316,30 +288,10 @@
 			}
 
 			// execute request with error checking
->>>>>>> 1d068944
 			client := &http.Client{}
 			response, err := client.Do(req)
 			if err != nil {
 				myLogger.Log("error: %s", err)
-<<<<<<< HEAD
-				return
-			}
-			if response.StatusCode != http.StatusOK {
-				body, _ := io.ReadAll(response.Body)
-				myLogger.Log("network error: %s", body)
-				return
-			}
-			defer response.Body.Close()
-
-			body, err := io.ReadAll(response.Body)
-			if err != nil {
-				myLogger.Log("error: %s", err)
-				return
-			}
-
-			//fmt.Printf("%s\n", body)
-
-=======
 				out <- drs.DRSObjectResult{Error: err}
 				return
 			}
@@ -358,34 +310,23 @@
 			}
 
 			// return page of DRS objects
->>>>>>> 1d068944
 			page := &drs.DRSPage{}
 			err = json.Unmarshal(body, &page)
 			if err != nil {
 				myLogger.Log("error: %s", err)
-<<<<<<< HEAD
-				return
-			}
-			for _, elem := range page.DRSObjects {
-				out <- &elem
-=======
 				out <- drs.DRSObjectResult{Error: err}
 				return
 			}
 			for _, elem := range page.DRSObjects {
 				out <- drs.DRSObjectResult{Object: &elem}
->>>>>>> 1d068944
 			}
 			if len(page.DRSObjects) == 0 {
 				active = false
 			}
 			pageNum++
 		}
-<<<<<<< HEAD
-=======
 
 		myLogger.Log("total pages retrieved: %d", pageNum)
->>>>>>> 1d068944
 	}()
 	return out, nil
 }
