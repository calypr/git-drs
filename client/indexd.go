--- conflicted
+++ resolved
@@ -72,12 +72,8 @@
 	// setup logging
 	myLogger, err := NewLogger("")
 	if err != nil {
-<<<<<<< HEAD
 		myLogger.Logf("Failed to open log file: %v", err)
 		return nil, err
-=======
-		log.Fatalf("Failed to open log file: %v", err)
->>>>>>> 501b169a
 	}
 	defer myLogger.Close()
 	myLogger.Logf("requested download of file oid %s", oid)
@@ -86,28 +82,16 @@
 	// FIXME: how do we not hardcode sha256 here?
 	drsObj, err := cl.GetObjectByHash("sha256", oid)
 	if err != nil {
-<<<<<<< HEAD
 		myLogger.Logf("error getting DRS object for oid %s: %s", oid, err)
 		return nil, fmt.Errorf("error getting DRS object for oid %s: %v", oid, err)
 	}
 	if drsObj == nil {
 		myLogger.Logf("no DRS object found for oid %s", oid)
-=======
-		myLogger.Log("error getting DRS object for oid %s: %s", oid, err)
-		return nil, fmt.Errorf("error getting DRS object for oid %s: %v", oid, err)
-	}
-	if drsObj == nil {
-		myLogger.Log("no DRS object found for oid %s", oid)
->>>>>>> 501b169a
 		return nil, fmt.Errorf("no DRS object found for oid %s", oid)
 	}
 
 	// download file using the DRS object
-<<<<<<< HEAD
 	myLogger.Logf("Downloading file for OID %s from DRS object: %+v", oid, drsObj)
-=======
-	myLogger.Log("Downloading file for OID %s from DRS object: %+v", oid, drsObj)
->>>>>>> 501b169a
 
 	// FIXME: generalize access ID method
 	// naively get access ID from splitting first path into :
@@ -118,11 +102,7 @@
 	a := *cl.base
 	a.Path = filepath.Join(a.Path, "ga4gh/drs/v1/objects", drsObj.Id, "access", accessId)
 
-<<<<<<< HEAD
 	myLogger.Logf("using endpoint: %s\n", a.String())
-=======
-	myLogger.Log("using endpoint: %s\n", a.String())
->>>>>>> 501b169a
 	req, err := http.NewRequest("GET", a.String(), nil)
 	if err != nil {
 		return nil, err
@@ -459,13 +439,13 @@
 	if err != nil {
 		return err
 	}
-	
+
 	err = addGen3AuthHeader(getReq, cl.profile)
 	if err != nil {
 		return fmt.Errorf("error adding Gen3 auth header: %v", err)
 	}
 	getReq.Header.Set("accept", "application/json")
-	
+
 	client := &http.Client{}
 	getResp, err := client.Do(getReq)
 	if err != nil {
@@ -554,18 +534,11 @@
 // implements /index/index?hash={hashType}:{hash} GET
 func (cl *IndexDClient) GetObjectByHash(hashType string, hash string) (*drs.DRSObject, error) {
 
-<<<<<<< HEAD
 	// TODO: remove setup logging
 	myLogger, err := NewLogger("")
 	if err != nil {
 		myLogger.Logf("Failed to open log file: %v", err)
 		return nil, err
-=======
-	// setup logging
-	myLogger, err := NewLogger("")
-	if err != nil {
-		log.Fatalf("Failed to open log file: %v", err)
->>>>>>> 501b169a
 	}
 	defer myLogger.Close()
 
@@ -574,7 +547,6 @@
 	// setup get request to indexd
 	url := fmt.Sprintf("%s/index/index?hash=%s:%s", cl.base.String(), hashType, hash)
 	req, err := http.NewRequest("GET", url, nil)
-<<<<<<< HEAD
 	if err != nil {
 		myLogger.Logf("http.NewRequest Error: %s", err)
 		return nil, err
@@ -591,23 +563,6 @@
 	client := &http.Client{}
 	resp, err := client.Do(req)
 	if err != nil {
-=======
-	if err != nil {
-		return nil, err
-	}
-	myLogger.Log("GET request created for indexd: %s", url)
-
-	err = addGen3AuthHeader(req, cl.profile)
-	if err != nil {
-		return nil, fmt.Errorf("error adding Gen3 auth header: %v", err)
-	}
-	req.Header.Set("accept", "application/json")
-
-	// run request and do checks
-	client := &http.Client{}
-	resp, err := client.Do(req)
-	if err != nil {
->>>>>>> 501b169a
 		return nil, fmt.Errorf("error querying index for hash (%s:%s): %v, %s", hashType, hash, err, url)
 	}
 	defer resp.Body.Close()
