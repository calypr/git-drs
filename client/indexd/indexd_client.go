--- conflicted
+++ resolved
@@ -104,11 +104,7 @@
 		return fmt.Errorf("error getting records for OID %s: %v", oid, err)
 	}
 	if len(record) == 0 {
-<<<<<<< HEAD
-		return fmt.Errorf("No records found for OID %s", oid)
-=======
 		return fmt.Errorf("no records found for OID %s", oid)
->>>>>>> d7c3a450
 	}
 
 	// Find a record that matches the project ID
@@ -180,10 +176,6 @@
 	cl.Logger.Printf("Try to get download url for file OID %s", oid)
 
 	// get the DRS object using the OID
-<<<<<<< HEAD
-	// FIXME: how do we not hardcode sha256 here?
-=======
->>>>>>> d7c3a450
 	records, err := cl.GetObjectByHash(&hash.Checksum{Type: hash.ChecksumTypeSHA256, Checksum: oid})
 	if err != nil {
 		cl.Logger.Printf("error getting DRS object for OID %s: %s", oid, err)
@@ -269,20 +261,12 @@
 	//  * addresses edge case where user X registering in project A has access to record in project B
 	//  * but still needs create a new record to so user Y reading the file in project A can access it
 	//  * even if they don't have access to project B
-<<<<<<< HEAD
-
-=======
->>>>>>> d7c3a450
 	var drsObject *drs.DRSObject
 	if len(records) > 0 {
 		var err error
 		drsObject, err = drsmap.FindMatchingRecord(records, cl.ProjectId)
 		if err != nil {
-<<<<<<< HEAD
-			return nil, fmt.Errorf("Error finding matching record for project %s: %v", cl.ProjectId, err)
-=======
 			return nil, fmt.Errorf("error finding matching record for project %s: %v", cl.ProjectId, err)
->>>>>>> d7c3a450
 		}
 	}
 
@@ -297,12 +281,9 @@
 		}
 
 		indexdObj, err := indexdRecordFromDrsObject(drsObject)
-<<<<<<< HEAD
-=======
 		if err != nil {
 			return nil, fmt.Errorf("error converting DRS object to indexd record: %v", err)
 		}
->>>>>>> d7c3a450
 
 		// register the record
 		drsObject, err = cl.RegisterIndexdRecord(indexdObj)
@@ -358,9 +339,6 @@
 			return nil, fmt.Errorf("error getting profile for upload: %v", err)
 		}
 
-<<<<<<< HEAD
-		err = g3cmd.UploadSingleMultipart(profile, filePath, cl.BucketName, drsObject.Id, false)
-=======
 		g3, err := gen3Client.NewGen3InterfaceWithLogger(profile, cl.Logger)
 		if err != nil {
 			return nil, fmt.Errorf("error creating Gen3 interface: %v", err)
@@ -376,7 +354,6 @@
 			},
 			cl.BucketName, false,
 		)
->>>>>>> d7c3a450
 		if err != nil {
 			cl.Logger.Printf("error uploading file to bucket: %s", err)
 			return nil, fmt.Errorf("error uploading file to bucket: %v", err)
@@ -619,11 +596,7 @@
 
 	err = cl.AuthHandler.AddAuthHeader(req)
 	if err != nil {
-<<<<<<< HEAD
-		return nil, fmt.Errorf("Unable to add authentication when searching for object: %s:%s. More on the error: %v", sum.Type, sum.Checksum, err)
-=======
 		return nil, fmt.Errorf("unable to add authentication when searching for object: %s:%s. More on the error: %v", sum.Type, sum.Checksum, err)
->>>>>>> d7c3a450
 	}
 	req.Header.Set("accept", "application/json")
 
@@ -647,11 +620,7 @@
 		return nil, fmt.Errorf("error unmarshaling (%s:%s): %v", sum.Type, sum.Checksum, err)
 	}
 	// log how many records were found
-<<<<<<< HEAD
-	cl.Logger.Printf("Found %d indexd record(s) matching the hash %s", len(records.Records), records)
-=======
 	cl.Logger.Printf("Found %d indexd record(s) matching the hash %v", len(records.Records), records)
->>>>>>> d7c3a450
 
 	out := make([]drs.DRSObject, len(records.Records))
 
