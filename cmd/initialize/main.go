package initialize

import (
	"bufio"
	"errors"
	"fmt"
	"os"
	"os/exec"
	"path/filepath"
	"strings"

	"github.com/calypr/data-client/client/jwt"
	"github.com/calypr/git-drs/client"
	"github.com/calypr/git-drs/config"
	"github.com/calypr/git-drs/utils"
	"github.com/spf13/cobra"
)

var (
	server       string
	apiEndpoint  string
	bucket       string
	credFile     string
	fenceToken   string
	profile      string
	project      string
	terraProject string
)

// Cmd line declaration
var Cmd = &cobra.Command{
	Use:   "init",
	Short: "Initialize repo and server access for git-drs",
	Long: "Description:" +
		"\n  Initialize repo and server access for git-drs with a gen3 or AnVIL server, gen3 as default" +
		"\n  How to Use:" +
		"\n   ~ gen3 first init: provide a --url, --bucket, --profile, --project, and either a --cred or --token flag" +
		"\n   ~ general gen3 inits: just pass in a --cred or --token flag" +
		"\n   ~ AnVIL first init: set --server as anvil and provide a --terraProject" +
		"\n   ~ general AnVIL inits: set --server as anvil" +
		"\n   ~ See below for the flag requirements for each server",
	Args: cobra.ExactArgs(0),
	RunE: func(cmd *cobra.Command, args []string) error {
		return Init(server, apiEndpoint, bucket, credFile, fenceToken, profile, project, terraProject)
	},
}

func init() {
	Cmd.Flags().StringVar(&server, "server", "gen3", "Options for DRS server: gen3 or anvil")
	Cmd.Flags().StringVar(&apiEndpoint, "url", "", "[gen3] Specify the API endpoint of the data commons")
	Cmd.Flags().StringVar(&bucket, "bucket", "", "[gen3] Specify the bucket name")
	Cmd.Flags().StringVar(&credFile, "cred", "", "[gen3] Specify the gen3 credential file that you want to use")
	Cmd.Flags().StringVar(&fenceToken, "token", "", "[gen3] Specify the token to be used as a replacement for a credential file for temporary access")
	Cmd.Flags().StringVar(&profile, "profile", "", "[gen3] Specify the gen3 profile to use")
	Cmd.Flags().StringVar(&project, "project", "", "[gen3] Specify the gen3 project ID in the format <program>-<project>")
	Cmd.Flags().StringVar(&terraProject, "terraProject", "", "[AnVIL] Specify the Terra project ID")
}

func Init(server string, apiEndpoint string, bucket string, credFile string, fenceToken string, profile string, project string, terraProject string) error {
	// validate server

	err := config.IsValidServerType(server)
	if err != nil {
		return err
	}

	if server == "gen3" && (bucket == "" || project == "" || profile == "") {
		return fmt.Errorf("Error: bucket, project and profile must be configured for initialize to work.")
	}

	// setup logging
	logg, err := client.NewLogger("", true)
	if err != nil {
		return err
	}
	defer logg.Close()

	// check if .git dir exists to ensure you're in a git repository
	_, err = utils.GitTopLevel()
	if err != nil {
		return fmt.Errorf("Error: not in a git repository. Please run this command in the root of your git repository.\n")
	}

	// create config file if it doesn't exist
	err = config.CreateEmptyConfig()
	if err != nil {
		return fmt.Errorf("Error: unable to create config file: %v\n", err)
	}

	// load the config
	cfg, err := config.LoadConfig()
	if err != nil {
		return fmt.Errorf("Error: unable to load config file: %v\n", err)
	}

	// if anvilMode is not set, ensure all other flags are provided
	switch server {
	case string(config.Gen3ServerType):
		// make sure at least one of the credentials params is provided
		if credFile == "" && fenceToken == "" && profile == "" {
			return fmt.Errorf("Error: Gen3 requires a credentials file or accessToken to setup project locally. Please provide either a --cred or --token flag. See 'git drs init --help' for more details")
		}

		// if the config file is missing anything, require all gen3 params
		if cfg.Servers.Gen3 == nil || cfg.Servers.Gen3.Auth.Bucket == "" || cfg.Servers.Gen3.Auth.ProjectID == "" {
			if bucket == "" || project == "" || profile == "" {
				return fmt.Errorf("Error: No gen3 server configured yet. Please provide a --profile, --project, and --bucket, as well as either a --cred or --token. See 'git drs init --help' for more details")
			}
		}

		err = gen3Init(profile, credFile, fenceToken, project, bucket, logg)
		if err != nil {
			return fmt.Errorf("Error configuring gen3 server: %v", err)
		}
	case string(config.AnvilServerType):
		// ensure either terraProject is provided or already in config
		if terraProject == "" && (cfg.Servers.Anvil == nil || cfg.Servers.Anvil.Auth.TerraProject == "") {
			return fmt.Errorf("Error: --terraProject is required for anvil mode. See 'git drs init --help' for details.\n")
		}

		err = anvilInit(terraProject, logg)
		if err != nil {
			return fmt.Errorf("Error configuring anvil server: %v", err)
		}
	}

	// add some patterns to the .gitignore if not already present
	configStr := "!" + filepath.Join(config.DRS_DIR, config.CONFIG_YAML)
	drsDirStr := fmt.Sprintf("%s/**", config.DRS_DIR)

	gitignorePatterns := []string{drsDirStr, configStr, "drs_downloader.log"}
	for _, pattern := range gitignorePatterns {
		if err := ensureDrsObjectsIgnore(pattern, logg); err != nil {
			return fmt.Errorf("Init Error: %v\n", err)
		}
	}

	// log message based on if .gitignore is untracked or modified (i.e. if we actually made changes something)
	statusCmd := exec.Command("git", "status", "--porcelain", ".gitignore")
	output, err := statusCmd.Output()
	if err != nil {
		return fmt.Errorf("Error checking git status of .gitignore file: %v", err)
	}
	if len(output) > 0 {
		logg.Log(".gitignore has been updated and staged")
	} else {
		logg.Log(".gitignore already up to date")
	}

	// git add .gitignore
	cmd := exec.Command("git", "add", ".gitignore")
	if cmdOut, err := cmd.Output(); err != nil {
		return fmt.Errorf("Error adding .gitignore to git: %s", cmdOut)
	}

	// final logs
	logg.Log("Git DRS configuration added to git.")
	logg.Log("Git DRS initialized successfully!")
	return nil
}

func gen3Init(profile string, credFile string, fenceToken string, project string, bucket string, log *client.Logger) error {
	// double check that one of the credentials params is provided

	var err error
	if fenceToken == "" {
		cred := jwt.Configure{}
		if credFile == "" {
			client.ProfileConfig, err = cred.ParseConfig(profile)
			fenceToken = client.ProfileConfig.AccessToken
		} else {
			optCredential, err := cred.ReadCredentials(credFile, "")
			if err != nil {
				return err
			}
			client.ProfileConfig = *optCredential
			fenceToken = optCredential.AccessToken
		}
		apiEndpoint, err = utils.ParseAPIEndpointFromToken(client.ProfileConfig.APIKey)
		if err != nil {
			return err
		}
	}
	if apiEndpoint == "" {
		apiEndpoint, err = utils.ParseAPIEndpointFromToken(fenceToken)
		if err != nil {
			return err
		}
	}

	if credFile == "" && fenceToken == "" {
		return fmt.Errorf("Error: Gen3 requires a credentials file or accessToken to setup project locally")
	}
	var err error
	if fenceToken == "" {
		cred := jwt.Configure{}
		credential, err := cred.ReadCredentials(credFile, "")
		if err != nil {
			return err
		}
		fenceToken = credential.AccessToken
	}
	if apiEndpoint == "" {
		apiEndpoint, err = utils.ParseAPIEndpointFromToken(fenceToken)
	}

	// if all of the necessary params are filled, then configure the gen3 server
	firstTimeSetup := apiEndpoint != "" && project != "" && bucket != "" && profile != ""
	if firstTimeSetup {
		// update config file with gen3 server info
		serversMap := &config.ServersMap{
			Gen3: &config.Gen3Server{
				Endpoint: apiEndpoint,
				Auth: config.Gen3Auth{
					Profile:   profile,
					ProjectID: project,
					Bucket:    bucket,
				},
			},
		}
		_, err := config.UpdateServer(serversMap)
		if err != nil {
			return fmt.Errorf("Error: unable to update config file with the requested parameters: %v\n", err)
		}
	}

	// update current server in config
	cfg, err := config.UpdateCurrentServer(config.Gen3ServerType)
	if err != nil {
		return fmt.Errorf("Error: unable to update current server to gen3: %v\n", err)
	}
	log.Logf("Current server set to %s\n", cfg.CurrentServer)

	// init git config
	err = initGitConfig(config.Gen3ServerType)
	if err != nil {
		return err
	}

	// Create .git/hooks/pre-commit file
	hooksDir := filepath.Join(".git", "hooks")
	preCommitPath := filepath.Join(hooksDir, "pre-commit")
	if err := os.MkdirAll(hooksDir, 0755); err != nil {
		return fmt.Errorf("[ERROR] unable to create pre-commit hook file: %v", err)
	}
	hookContent := "#!/bin/sh\ngit drs precommit\n"
	if err := os.WriteFile(preCommitPath, []byte(hookContent), 0755); err != nil {
		return fmt.Errorf("[ERROR] unable to write to pre-commit hook: %v", err)
	}

	// authenticate with gen3
	// if no credFile is specified, don't go for the update
	if credFile != "" {
		cred := &jwt.Credential{
			Profile:            profile,
			APIEndpoint:        apiEndpoint,
			AccessToken:        fenceToken,
			UseShepherd:        "false",
			MinShepherdVersion: "",
			KeyId:              client.ProfileConfig.KeyId,
			APIKey:             client.ProfileConfig.APIKey,
		}
		err = jwt.UpdateConfig(cred)
		if err != nil {
			errStr := fmt.Sprintf("[ERROR] unable to configure your gen3 profile: %v", err)
			if strings.Contains(errStr, "apiendpoint") {
				errStr += " If you are accessing an internal website, make sure you are connected to the internal network."
			}
			return fmt.Errorf(errStr)
		}
<<<<<<< HEAD
=======
		return errors.New(errStr)
>>>>>>> 1eb749d7
	}

	return nil

}

func anvilInit(terraProject string, log *client.Logger) error {
	// make sure terra project is provided
	if terraProject != "" {
		// populate anvil config
		serversMap := &config.ServersMap{
			Anvil: &config.AnvilServer{
				Endpoint: client.ANVIL_ENDPOINT,
				Auth: config.AnvilAuth{
					TerraProject: terraProject,
				},
			},
		}
		_, err := config.UpdateServer(serversMap)
		if err != nil {
			return fmt.Errorf("Error: unable to update config file: %v\n", err)
		}
	}

	// update current server in config
	cfg, err := config.UpdateCurrentServer(config.AnvilServerType)
	if err != nil {
		return fmt.Errorf("Error: unable to update current server to AnVIL: %v\n", err)
	}
	log.Logf("Current server set to %s\n", cfg.CurrentServer)

	// init git config for anvil
	err = initGitConfig(config.AnvilServerType)
	if err != nil {
		return err
	}

	// remove the pre-commit hook if it exists
	hooksDir := filepath.Join(".git", "hooks")
	preCommitPath := filepath.Join(hooksDir, "pre-commit")
	if _, err := os.Stat(preCommitPath); err == nil {
		if err := os.Remove(preCommitPath); err != nil {
			log.Log("[ERROR] unable to remove pre-commit hook:", err)
			return err
		}
	}

	return nil
}

func initGitConfig(mode config.ServerType) error {
	var cmdName string
	var allowIncompletePush string
	switch mode {
	case config.Gen3ServerType:
		cmdName = "transfer"
		allowIncompletePush = "false"
	case config.AnvilServerType:
		cmdName = "transfer-ref"
		allowIncompletePush = "true"
	}

	configs := [][]string{
		{"lfs.standalonetransferagent", "gen3"},
		{"lfs.customtransfer.gen3.path", "git-drs"},
		{"lfs.customtransfer.gen3.concurrent", "false"},
		{"lfs.customtransfer.gen3.args", cmdName},
		{"lfs.allowincompletepush", allowIncompletePush},
	}

	for _, args := range configs {
		cmd := exec.Command("git", "config", args[0], args[1])
		if cmdOut, err := cmd.Output(); err != nil {
			return fmt.Errorf("Unable to set git config %s: %s", args[0], cmdOut)
		}
	}

	return nil
}

// ensureDrsObjectsIgnore ensures that ".drs/objects" is ignored in .gitignore.
// It creates the file if it doesn't exist, and adds the line if not present.
func ensureDrsObjectsIgnore(ignorePattern string, logger *client.Logger) error {
	const (
		gitignorePath = ".gitignore"
	)

	var found bool

	// Check if .gitignore exists
	var lines []string
	file, err := os.Open(gitignorePath)
	if err == nil {
		defer file.Close()
		scanner := bufio.NewScanner(file)
		for scanner.Scan() {
			line := scanner.Text()
			// Normalize slashes for comparison, trim spaces
			if strings.TrimSpace(line) == ignorePattern {
				found = true
			}
			lines = append(lines, line)
		}
		if err := scanner.Err(); err != nil {
			return fmt.Errorf("error reading %s: %w", gitignorePath, err)
		}
	} else if os.IsNotExist(err) {
		// .gitignore doesn't exist, will create it
		lines = []string{}
	} else {
		return fmt.Errorf("could not open %s: %w", gitignorePath, err)
	}

	if found {
		return nil
	}

	// Add the ignore pattern (ensure a blank line before if file is not empty)
	if len(lines) > 0 && strings.TrimSpace(lines[len(lines)-1]) != "" {
		lines = append(lines, "")
	}
	lines = append(lines, ignorePattern)

	// Write back the file
	f, err := os.OpenFile(gitignorePath, os.O_WRONLY|os.O_CREATE|os.O_TRUNC, 0666)
	if err != nil {
		return fmt.Errorf("could not write to %s: %w", gitignorePath, err)
	}
	defer f.Close()

	w := bufio.NewWriter(f)
	for i, l := range lines {
		if i > 0 {
			_, _ = w.WriteString("\n")
		}
		_, _ = w.WriteString(l)
	}
	// Always end with a trailing newline
	_, _ = w.WriteString("\n")
	if err := w.Flush(); err != nil {
		return fmt.Errorf("error writing %s: %w", gitignorePath, err)
	}

	return nil
}<|MERGE_RESOLUTION|>--- conflicted
+++ resolved
@@ -268,10 +268,6 @@
 			}
 			return fmt.Errorf(errStr)
 		}
-<<<<<<< HEAD
-=======
-		return errors.New(errStr)
->>>>>>> 1eb749d7
 	}
 
 	return nil
