--- conflicted
+++ resolved
@@ -1,35 +1,19 @@
 package cmd
 
 import (
-<<<<<<< HEAD
-	"os"
-
-	"github.com/bmeg/git-drs/cmd/initialize"
-	"github.com/bmeg/git-drs/cmd/list"
-	"github.com/bmeg/git-drs/cmd/pull"
-	"github.com/bmeg/git-drs/cmd/push"
-	"github.com/bmeg/git-drs/cmd/version"
-=======
 	"github.com/bmeg/git-drs/cmd/download"
 	"github.com/bmeg/git-drs/cmd/initialize"
 	"github.com/bmeg/git-drs/cmd/precommit"
 	"github.com/bmeg/git-drs/cmd/query"
 	"github.com/bmeg/git-drs/cmd/transfer"
->>>>>>> 4755c63a
 	"github.com/spf13/cobra"
 )
 
 // RootCmd represents the root command
 var RootCmd = &cobra.Command{
-<<<<<<< HEAD
-	Use:           "git-drs",
-	SilenceErrors: true,
-	SilenceUsage:  true,
-=======
 	Use:   "git-drs",
 	Short: "Git DRS - Git-LFS file management for DRS servers",
 	Long:  "Git DRS provides the benefits of Git-LFS file management using DRS for seamless integration with Gen3 servers",
->>>>>>> 4755c63a
 	PersistentPreRun: func(cmd *cobra.Command, args []string) {
 		//pre-run code can go here
 	},
@@ -38,24 +22,8 @@
 func init() {
 	RootCmd.AddCommand(download.Cmd)
 	RootCmd.AddCommand(initialize.Cmd)
-<<<<<<< HEAD
-	RootCmd.AddCommand(push.Cmd)
-	RootCmd.AddCommand(pull.Cmd)
-	RootCmd.AddCommand(list.Cmd)
-	RootCmd.AddCommand(version.Cmd)
-	RootCmd.AddCommand(genBashCompletionCmd)
-}
-
-var genBashCompletionCmd = &cobra.Command{
-	Use:   "bash",
-	Short: "Generate bash completions file",
-	Run: func(cmd *cobra.Command, args []string) {
-		RootCmd.GenBashCompletion(os.Stdout)
-	},
-=======
 	RootCmd.AddCommand(precommit.Cmd)
 	RootCmd.AddCommand(query.Cmd)
 	RootCmd.AddCommand(transfer.Cmd)
 	RootCmd.CompletionOptions.HiddenDefaultCmd = true
->>>>>>> 4755c63a
 }