package transfer

import (
	"bufio"
	"encoding/json"
	"fmt"
	"os"

	"github.com/calypr/git-drs/client"
	"github.com/calypr/git-drs/config"
	"github.com/calypr/git-drs/drslog"
	"github.com/calypr/git-drs/drsmap"
	"github.com/calypr/git-drs/lfs"
	"github.com/calypr/git-drs/projectdir"
	"github.com/calypr/git-drs/s3_utils"
	"github.com/spf13/cobra"
)

var (
	req       lfs.InitMessage
	drsClient client.DRSClient
	operation string
)

var Cmd = &cobra.Command{
	Use:   "transfer",
	Short: "[RUN VIA GIT LFS] register LFS files into gen3 during git push",
	Long:  "[RUN VIA GIT LFS] git-lfs transfer mechanism to register LFS files up to gen3 during git push. For new files, creates an indexd record and uploads to the bucket",
	RunE: func(cmd *cobra.Command, args []string) error {
		myLogger := drslog.GetLogger()

		myLogger.Print("~~~~~~~~~~~~~ START: drs transfer ~~~~~~~~~~~~~")

		scanner := bufio.NewScanner(os.Stdin)
		encoder := json.NewEncoder(os.Stdout)

		cfg, err := config.LoadConfig()
		if err != nil {
			myLogger.Printf("Error loading config: %v", err)
			return err
		}

		var remoteName string

		// Read the first (init) message outside the main loop
		if !scanner.Scan() {
			err := fmt.Errorf("failed to read initial message from stdin")
			myLogger.Printf("Error: %s", err)
			// No OID yet, so pass empty string
<<<<<<< HEAD
			lfs.WriteErrorMessage(encoder, "", err.Error())
			return err
		}

		var initMsg map[string]any
=======
			lfs.WriteErrorMessage(encoder, "", 400, err.Error())
			return err
		}

		var initMsg lfs.InitMessage
>>>>>>> d7c3a450
		if err := json.Unmarshal(scanner.Bytes(), &initMsg); err != nil {
			myLogger.Printf("error decoding initial JSON message: %s", err)
			return err
		}

		// Handle "init" event and extract remote
<<<<<<< HEAD
		if evt, ok := initMsg["event"]; ok && evt == "init" {
			if r, ok := initMsg["remote"].(string); ok {
				remoteName = r
=======
		if initMsg.Event == "init" {
			if initMsg.Remote != "" {
				remoteName = initMsg.Remote
>>>>>>> d7c3a450
				myLogger.Printf("Initializing connection. Remote used: %s", remoteName)
			} else {
				// If no remote name specified used origin
				remoteName = config.ORIGIN
				myLogger.Printf("Initializing connection, but remote field was not found or wasn't a string.")
			}

<<<<<<< HEAD
			// Respond with an empty json object via stdout
			encoder.Encode(struct{}{})
		} else {
			err := fmt.Errorf("protocol error: expected 'init' message, got '%v'", initMsg["event"])
			myLogger.Printf("Error: %s", err)
			lfs.WriteErrorMessage(encoder, "", err.Error())
			return err
		}

		drsClient, err = cfg.GetRemoteClient(config.Remote(remoteName), myLogger)
		if err != nil {
			myLogger.Printf("Error creating indexd client: %s", err)
			lfs.WriteErrorMessage(encoder, "", err.Error())
=======
			remote := config.Remote(remoteName)
			drsClient, err = cfg.GetRemoteClient(remote, myLogger)
			if err != nil {
				myLogger.Printf("Error creating indexd client: %s", err)
				lfs.WriteInitErrorMessage(encoder, 400, err.Error())
				return err
			}

			// if upload event, prepare DRS objects
			if initMsg.Operation == "upload" {
				myLogger.Printf("Preparing DRS map for upload operation")
				err := drsmap.UpdateDrsObjects(drsClient, myLogger)
				if err != nil {
					myLogger.Printf("Error updating DRS map: %s", err)
					lfs.WriteInitErrorMessage(encoder, 400, err.Error())
					return err
				}
			}

			// Respond with an empty json object via stdout
			encoder.Encode(struct{}{})
		} else {
			err := fmt.Errorf("protocol error: expected 'init' message, got '%s'", initMsg.Event)
			myLogger.Printf("Error: %s", err)
			lfs.WriteErrorMessage(encoder, "", 400, err.Error())
>>>>>>> d7c3a450
			return err
		}

		for scanner.Scan() {
			var msg map[string]any
			err := json.Unmarshal(scanner.Bytes(), &msg)
			if err != nil {
				myLogger.Printf("error decoding JSON: %s", err)
				continue
			}

			if evt, ok := msg["event"]; ok && evt == "download" {
				// Handle download event
				myLogger.Printf("Download requested")

				// get download message
				var downloadMsg lfs.DownloadMessage
				if err := json.Unmarshal(scanner.Bytes(), &downloadMsg); err != nil {
					errMsg := fmt.Sprintf("Error parsing downloadMessage: %v\n", err)
					myLogger.Print(errMsg)
					lfs.WriteErrorMessage(encoder, downloadMsg.Oid, 400, errMsg)
					continue
				}
				myLogger.Printf("Downloading file OID %s", downloadMsg.Oid)

				// get signed url
				accessUrl, err := drsClient.GetDownloadURL(downloadMsg.Oid)
				if err != nil {
					errMsg := fmt.Sprintf("Error getting signed url for OID %s: %v", downloadMsg.Oid, err)
					myLogger.Print(errMsg)
					lfs.WriteErrorMessage(encoder, downloadMsg.Oid, 502, errMsg)
				}
				if accessUrl.URL == "" {
					errMsg := fmt.Sprintf("Unable to get access URL %s", downloadMsg.Oid)
					myLogger.Print(errMsg)
					lfs.WriteErrorMessage(encoder, downloadMsg.Oid, 500, errMsg)
				}

				// download signed url
				dstPath, err := drsmap.GetObjectPath(projectdir.LFS_OBJS_PATH, downloadMsg.Oid)
				if err != nil {
					errMsg := fmt.Sprintf("Error getting destination path for OID %s: %v", downloadMsg.Oid, err)
					myLogger.Print(errMsg)
					lfs.WriteErrorMessage(encoder, downloadMsg.Oid, 400, errMsg)
					continue
				}
				err = s3_utils.DownloadSignedUrl(accessUrl.URL, dstPath)
				if err != nil {
					errMsg := fmt.Sprintf("Error downloading file for OID %s: %v", downloadMsg.Oid, err)
					myLogger.Print(errMsg)
					lfs.WriteErrorMessage(encoder, downloadMsg.Oid, 502, errMsg)
				}

				// send success message back
				myLogger.Printf("Download for OID %s complete", downloadMsg.Oid)
				completeMsg := lfs.CompleteMessage{
					Event: "complete",
					Oid:   downloadMsg.Oid,
					Path:  dstPath,
				}
				encoder.Encode(completeMsg)

			} else if evt, ok := msg["event"]; ok && evt == "upload" {
				// Handle upload event
				myLogger.Printf("Upload requested")

				// create UploadMessage from the received message
				var uploadMsg lfs.UploadMessage
				if err := json.Unmarshal(scanner.Bytes(), &uploadMsg); err != nil {
					errMsg := fmt.Sprintf("Error parsing UploadMessage: %v\n", err)
					myLogger.Print(errMsg)
					lfs.WriteErrorMessage(encoder, uploadMsg.Oid, 400, errMsg)
				}
				myLogger.Printf("Uploading file OID %s", uploadMsg.Oid)

				// register file (write drs record and upload file)
				drsObj, err := drsClient.RegisterFile(uploadMsg.Oid)
				if err != nil {
					errMsg := fmt.Sprintln("Error registering file: " + err.Error())
					myLogger.Print(errMsg)
					lfs.WriteErrorMessage(encoder, uploadMsg.Oid, 502, errMsg)
				}
				// send success message back
				lfs.WriteCompleteMessage(encoder, uploadMsg.Oid, drsObj.Name)
				myLogger.Printf("Upload for OID %s complete", uploadMsg.Oid)

			} else if evt, ok := msg["event"]; ok && evt == "terminate" {
				// Handle terminate event
				myLogger.Printf("LFS transfer complete")
			}
		}

		if err := scanner.Err(); err != nil {
			myLogger.Printf("stdin error: %s", err)
		}

		myLogger.Print("~~~~~~~~~~~~~ COMPLETED: custom transfer ~~~~~~~~~~~~~")
		return nil
	},
}<|MERGE_RESOLUTION|>--- conflicted
+++ resolved
@@ -47,34 +47,20 @@
 			err := fmt.Errorf("failed to read initial message from stdin")
 			myLogger.Printf("Error: %s", err)
 			// No OID yet, so pass empty string
-<<<<<<< HEAD
-			lfs.WriteErrorMessage(encoder, "", err.Error())
-			return err
-		}
-
-		var initMsg map[string]any
-=======
 			lfs.WriteErrorMessage(encoder, "", 400, err.Error())
 			return err
 		}
 
 		var initMsg lfs.InitMessage
->>>>>>> d7c3a450
 		if err := json.Unmarshal(scanner.Bytes(), &initMsg); err != nil {
 			myLogger.Printf("error decoding initial JSON message: %s", err)
 			return err
 		}
 
 		// Handle "init" event and extract remote
-<<<<<<< HEAD
-		if evt, ok := initMsg["event"]; ok && evt == "init" {
-			if r, ok := initMsg["remote"].(string); ok {
-				remoteName = r
-=======
 		if initMsg.Event == "init" {
 			if initMsg.Remote != "" {
 				remoteName = initMsg.Remote
->>>>>>> d7c3a450
 				myLogger.Printf("Initializing connection. Remote used: %s", remoteName)
 			} else {
 				// If no remote name specified used origin
@@ -82,21 +68,6 @@
 				myLogger.Printf("Initializing connection, but remote field was not found or wasn't a string.")
 			}
 
-<<<<<<< HEAD
-			// Respond with an empty json object via stdout
-			encoder.Encode(struct{}{})
-		} else {
-			err := fmt.Errorf("protocol error: expected 'init' message, got '%v'", initMsg["event"])
-			myLogger.Printf("Error: %s", err)
-			lfs.WriteErrorMessage(encoder, "", err.Error())
-			return err
-		}
-
-		drsClient, err = cfg.GetRemoteClient(config.Remote(remoteName), myLogger)
-		if err != nil {
-			myLogger.Printf("Error creating indexd client: %s", err)
-			lfs.WriteErrorMessage(encoder, "", err.Error())
-=======
 			remote := config.Remote(remoteName)
 			drsClient, err = cfg.GetRemoteClient(remote, myLogger)
 			if err != nil {
@@ -122,7 +93,6 @@
 			err := fmt.Errorf("protocol error: expected 'init' message, got '%s'", initMsg.Event)
 			myLogger.Printf("Error: %s", err)
 			lfs.WriteErrorMessage(encoder, "", 400, err.Error())
->>>>>>> d7c3a450
 			return err
 		}
 
