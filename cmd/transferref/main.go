--- conflicted
+++ resolved
@@ -50,11 +50,7 @@
 			err := fmt.Errorf("failed to read initial message from stdin")
 			myLogger.Printf("Error: %s", err)
 			// No OID yet, so pass empty string
-<<<<<<< HEAD
-			lfs.WriteErrorMessage(encoder, "", err.Error())
-=======
 			lfs.WriteErrorMessage(encoder, "", 400, err.Error())
->>>>>>> d7c3a450
 			return err
 		}
 
@@ -80,22 +76,14 @@
 		} else {
 			err := fmt.Errorf("protocol error: expected 'init' message, got '%v'", initMsg["event"])
 			myLogger.Printf("Error: %s", err)
-<<<<<<< HEAD
-			lfs.WriteErrorMessage(encoder, "", err.Error())
-=======
 			lfs.WriteErrorMessage(encoder, "", 400, err.Error())
->>>>>>> d7c3a450
 			return err
 		}
 
 		drsClient, err = cfg.GetRemoteClient(config.Remote(remoteName), myLogger)
 		if err != nil {
 			myLogger.Printf("Error creating indexd client: %s", err)
-<<<<<<< HEAD
-			lfs.WriteErrorMessage(encoder, "", err.Error())
-=======
 			lfs.WriteErrorMessage(encoder, "", 400, err.Error())
->>>>>>> d7c3a450
 			return err
 		}
 
