package drs

type Checksum struct {
	Checksum string `json:"checksum"`
	Type     string `json:"type"`
}

type AccessURL struct {
	URL     string   `json:"url"`
	Headers []string `json:"headers"`
}

type Authorizations struct {
	//This structue is not stored in the file system
}

type AccessMethod struct {
	Type           string          `json:"type"`
	AccessURL      AccessURL       `json:"access_url"`
	AccessID       string          `json:"access_id,omitempty"`
	Cloud          string          `json:"cloud,omitempty"`
	Region         string          `json:"region,omitempty"`
	Avalible       string          `json:"available,omitempty"`
	Authorizations *Authorizations `json:"Authorizations,omitempty"`
}

type Contents struct {
}

type DRSPage struct {
	DRSObjects []DRSObject `json:"drs_objects"`
}

<<<<<<< HEAD
type DRSObject struct {
	Id            string         `json:"id"`
	Name          string         `json:"name"`
	SelfURL       string         `json:"self_uri,omitempty"`
=======
type DRSObjectResult struct {
	Object *DRSObject
	Error  error
}

type DRSObject struct {
	Id            string         `json:"id"`
	Name          string         `json:"name"`
	SelfURI       string         `json:"self_uri,omitempty"`
>>>>>>> 1d068944
	Size          int64          `json:"size"`
	CreatedTime   string         `json:"created_time,omitempty"`
	UpdatedTime   string         `json:"updated_time,omitempty"`
	Version       string         `json:"version,omitempty"`
	MimeType      string         `json:"mime_type,omitempty"`
	Checksums     []Checksum     `json:"checksums"`
	AccessMethods []AccessMethod `json:"access_methods"`
	Contents      []Contents     `json:"contents,omitempty"`
	Description   string         `json:"description,omitempty"`
	Aliases       []string       `json:"aliases,omitempty"`
}<|MERGE_RESOLUTION|>--- conflicted
+++ resolved
@@ -31,12 +31,6 @@
 	DRSObjects []DRSObject `json:"drs_objects"`
 }
 
-<<<<<<< HEAD
-type DRSObject struct {
-	Id            string         `json:"id"`
-	Name          string         `json:"name"`
-	SelfURL       string         `json:"self_uri,omitempty"`
-=======
 type DRSObjectResult struct {
 	Object *DRSObject
 	Error  error
@@ -46,7 +40,6 @@
 	Id            string         `json:"id"`
 	Name          string         `json:"name"`
 	SelfURI       string         `json:"self_uri,omitempty"`
->>>>>>> 1d068944
 	Size          int64          `json:"size"`
 	CreatedTime   string         `json:"created_time,omitempty"`
 	UpdatedTime   string         `json:"updated_time,omitempty"`
