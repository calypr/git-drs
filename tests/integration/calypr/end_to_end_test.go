--- conflicted
+++ resolved
@@ -15,11 +15,7 @@
 	"time"
 
 	dcJWT "github.com/calypr/data-client/client/jwt"
-<<<<<<< HEAD
-	"github.com/calypr/git-drs/config"
-=======
 	"github.com/calypr/git-drs/drsmap"
->>>>>>> d7c3a450
 	"github.com/calypr/git-drs/projectdir"
 	"github.com/calypr/git-drs/utils"
 )
@@ -227,11 +223,7 @@
 	remoteURL := fmt.Sprintf("%s/%s/%s.git", host, owner, repoName)
 	// Add remote
 	t.Log("Remote URL: ", remoteURL)
-<<<<<<< HEAD
-	cmd = exec.Command("git", "remote", "add", config.ORIGIN, remoteURL)
-=======
 	cmd = exec.Command("git", "remote", "add", remote, remoteURL)
->>>>>>> d7c3a450
 	if err := cmd.Run(); err != nil {
 		t.Fatalf("Failed to add remote %s: %v", remoteURL, err)
 	}
@@ -320,11 +312,7 @@
 		t.Fatalf("No logs found in .drs/ after commit in %s; pre-commit hook may not have run", projectdir.DRS_DIR)
 	}
 
-<<<<<<< HEAD
-	cmd = exec.Command("git", "push", "--set-upstream", config.ORIGIN, "main")
-=======
 	cmd = exec.Command("git", "push", "--set-upstream", remote, "main")
->>>>>>> d7c3a450
 	output, err = cmd.CombinedOutput()
 	if err != nil {
 		t.Fatalf("Expected push failure with dummy DRS server: %v\nOutput: %s", err, output)
